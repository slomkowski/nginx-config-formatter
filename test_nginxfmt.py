#!/usr/bin/env python3
# -*- coding: utf-8 -*-

"""Unit tests for nginxfmt module."""
import os
import shutil
import tempfile
import unittest

from nginxfmt import *

__author__ = "Michał Słomkowski"
__license__ = "Apache 2.0"


class TestFormatter(unittest.TestCase):
    def _check_formatting(self, original_text: str, formatted_text: str):
        self.assertMultiLineEqual(formatted_text, format_config_contents(original_text))

    def _check_variable_tags_symmetry(self, text):
        self.assertMultiLineEqual(text, strip_variable_template_tags(apply_variable_template_tags(text)))

    def test_join_opening_parenthesis(self):
        self.assertEqual(["foo", "bar {", "johan {", "tee", "ka", "}"],
                         join_opening_bracket(("foo", "bar {", "johan", "{", "tee", "ka", "}")))

    def test_clean_lines(self):
        self.assertEqual(["ala", "ma", "{", "kota", "}", "to;", "", "ook"],
                         clean_lines(("ala", "ma  {", "kota", "}", "to;", "", "ook")))

        self.assertEqual(["ala", "ma", "{", "{", "kota", "}", "to", "}", "ook"],
                         clean_lines(("ala", "ma  {{", "kota", "}", "to}", "ook")))

        self.assertEqual(["{", "ala", "ma", "{", "{", "kota", "}", "to", "}"],
                         clean_lines(("{", "ala  ", "ma  {{", "  kota ", "}", " to} ")))

        self.assertEqual(["{", "ala", "# ma  {{", "kota", "}", "to", "}", "# }"],
                         clean_lines(("{", "ala  ", "# ma  {{", "  kota ", "}", " to} ", "# }")))
        
        self.assertEqual(["{", "ala", "# ma  {{", "rewrite \"/([\d]{2})\" /up/$1.html last;", "}", "to", "}"],
                        clean_lines(("{", "ala  ", "# ma  {{", "  rewrite \"/([\d]{2})\" /up/$1.html last;  ", "}", " to", "}")))

        self.assertEqual(["{", "ala", "# ma  {{", "aa last;", "bb to;", "}"],
                        clean_lines(("{", "ala  ", "# ma  {{", " aa last;  bb  to; ", "}")))

        self.assertEqual(["{", "aa;", "b b \"cc;   dd; ee \";", "ssss;", "}"],
                        clean_lines(("{", "aa; b  b \"cc;   dd; ee \"; ssss;", "}")))

<<<<<<< HEAD
        self.assertEqual(["{", "a aa;", "bb b \"ccc; dddd;\";", "ee e; # ff; ee ;", "}"],
                        clean_lines(("{", "a  aa;   bb    b \"ccc; dddd;\"; ee   e; # ff; ee ;", "}")))
        
=======
>>>>>>> 4ea6bbc1
        self.assertEqual(["location ~ /\.ht", "{"], clean_lines(["location ~ /\.ht {", ]))

    def test_perform_indentation(self):
        self.assertEqual([
            "foo bar {",
            "    fizz bazz;",
            "}"], perform_indentation(("foo bar {", "fizz bazz;", "}")))

        self.assertEqual([
            "foo bar {",
            "    fizz bazz {",
            "        lorem ipsum;",
            "        asdf asdf;",
            "    }",
            "}"], perform_indentation(("foo bar {", "fizz bazz {", "lorem ipsum;", "asdf asdf;", "}", "}")))

        self.assertEqual([
            "foo bar {",
            "    fizz bazz {",
            "        lorem ipsum;",
            "        # }",
            "    }",
            "}",
            "}",
            "foo {"], perform_indentation(("foo bar {", "fizz bazz {", "lorem ipsum;", "# }", "}", "}", "}", "foo {")))

        self.assertEqual([
            "foo bar {",
            "    fizz bazz {",
            "        lorem ipsum;",
            "    }",
            "}",
            "}",
            "foo {"], perform_indentation(("foo bar {", "fizz bazz {", "lorem ipsum;", "}", "}", "}", "foo {")))

    def test_strip_line(self):
        self.assertEqual("foo", strip_line("  foo  "))
        self.assertEqual("bar foo", strip_line("   bar   foo  "))
        self.assertEqual("bar foo", strip_line("   bar \t  foo  "))
        self.assertEqual('lorem ipsum " foo  bar zip "', strip_line('  lorem   ipsum   " foo  bar zip " '))
        self.assertEqual('lorem ipsum " foo  bar zip " or "  dd aa  " mi',
                         strip_line('  lorem   ipsum   " foo  bar zip "  or \t "  dd aa  "  mi'))

    def test_variable_template_tags(self):
        self.assertEqual("foo bar ___TEMPLATE_VARIABLE_OPENING_TAG___myvar___TEMPLATE_VARIABLE_CLOSING_TAG___",
                         apply_variable_template_tags("foo bar ${myvar}"))
        self._check_variable_tags_symmetry("lorem ipsum ${dolor} $amet")
        self._check_variable_tags_symmetry("lorem ipsum ${dolor} $amet\nother $var and ${var_name2}")

    def test_umlaut_in_string(self):
        self._check_formatting(
            "# Statusseite für Monitoring freigeben \n" +
            "# line above contains german umlaut causing problems \n" +
            "location /nginx_status {\n" +
            "    stub_status on;\n" +
            "  access_log off;\n" +
            "  allow 127.0.0.1;\n" +
            "    deny all;\n" +
            "}",
            "# Statusseite für Monitoring freigeben\n" +
            "# line above contains german umlaut causing problems\n" +
            "location /nginx_status {\n" +
            "    stub_status on;\n" +
            "    access_log off;\n" +
            "    allow 127.0.0.1;\n" +
            "    deny all;\n" +
            "}\n"
        )

    def test_empty_lines_removal(self):
        self._check_formatting(
            "\n  foo bar {\n" +
            "       lorem ipsum;\n" +
            "}\n\n\n",
            "foo bar {\n" +
            "    lorem ipsum;\n" +
            "}\n")

        self._check_formatting(
            "\n  foo bar {\n\n\n\n\n\n" +
            "       lorem ipsum;\n" +
            "}\n\n\n",
            "foo bar {\n\n\n" +
            "    lorem ipsum;\n" +
            "}\n")

        self._check_formatting(
            "  foo bar {\n" +
            "       lorem ipsum;\n" +
            " kee {\n" +
            "caak;  \n" +
            "}}",
            "foo bar {\n" +
            "    lorem ipsum;\n" +
            "    kee {\n" +
            "        caak;\n" +
            "    }\n" +
            "}\n")

    def test_template_variables_with_dollars(self):
        self._check_formatting('server {\n' +
                               '   # commented ${line} should not be touched\n' +
                               'listen 80 default_server;\n' +
                               'server_name localhost;\n' +
                               'location / {\n' +
                               'proxy_set_header X-User-Auth "In ${cookie_access_token} ${ other}";\n' +
                               'proxy_set_header X-User-Other "foo ${bar}";\n' +
                               '}\n' +
                               '}',
                               'server {\n' +
                               '    # commented ${line} should not be touched\n' +
                               '    listen 80 default_server;\n' +
                               '    server_name localhost;\n' +
                               '    location / {\n' +
                               '        proxy_set_header X-User-Auth "In ${cookie_access_token} ${other}";\n' +
                               '        proxy_set_header X-User-Other "foo ${bar}";\n' +
                               '    }\n' +
                               '}\n')

        self._check_formatting(' some_tag { with_templates "my ${var} and other ${ variable_name   }  "; }\n' +
                               '# in my line\n',
                               'some_tag {\n' +
                               '    with_templates "my ${var} and other ${variable_name}  ";\n' +
                               '}\n' +
                               '# in my line\n')

    def test_backslash(self):
        self._check_formatting('location ~ /\.ht {\n' +
                               'deny all;\n' +
                               '}',
                               'location ~ /\.ht {\n' +
                               '    deny all;\n' +
                               '}\n')

        self._check_formatting(' tag { wt  ~  /\.ht \t "my ${var} and  ~  /\.ht \tother ${ variable_name   }  "; }\n' +
                               '# in my line\n',
                               'tag {\n' +
                               '    wt ~ /\.ht "my ${var} and  ~  /\.ht \tother ${variable_name}  ";\n' +
                               '}\n' +
                               '# in my line\n')

    def test_multi_semicolon(self):
        self._check_formatting('location /a { \n' +
                               'allow   127.0.0.1; allow  10.0.0.0/8; deny all; \n' +
                               '}\n',
                               'location /a {\n' +
                               '    allow 127.0.0.1;\n' +
                               '    allow 10.0.0.0/8;\n' +
                               '    deny all;\n' +
                               '}\n')

    def test_reg_template_tags(self):
        self.assertEqual('server_name "~^(?<tag>[0-9a-f]___TEMPLATE_REG_OPENING_TAG___8___TEMPLATE_REG_CLOSING_TAG___)\.a\.b\.com$";',
                         apply_reg_template_tags('server_name "~^(?<tag>[0-9a-f]{8})\.a\.b\.com$";'))

    def test_loading_utf8_file(self):
        tmp_file = tempfile.mkstemp('utf-8')[1]
        shutil.copy('test-files/umlaut-utf8.conf', tmp_file)
        format_config_file(tmp_file, verbose=True)
        # todo perform some tests on result file
        os.unlink(tmp_file)

    def test_loading_latin1_file(self):
        tmp_file = tempfile.mkstemp('latin1')[1]
        shutil.copy('test-files/umlaut-latin1.conf', tmp_file)
        format_config_file(tmp_file, verbose=True)
        # todo perform some tests on result file
        os.unlink(tmp_file)


if __name__ == '__main__':
    unittest.main()<|MERGE_RESOLUTION|>--- conflicted
+++ resolved
@@ -46,12 +46,9 @@
         self.assertEqual(["{", "aa;", "b b \"cc;   dd; ee \";", "ssss;", "}"],
                         clean_lines(("{", "aa; b  b \"cc;   dd; ee \"; ssss;", "}")))
 
-<<<<<<< HEAD
         self.assertEqual(["{", "a aa;", "bb b \"ccc; dddd;\";", "ee e; # ff; ee ;", "}"],
                         clean_lines(("{", "a  aa;   bb    b \"ccc; dddd;\"; ee   e; # ff; ee ;", "}")))
-        
-=======
->>>>>>> 4ea6bbc1
+
         self.assertEqual(["location ~ /\.ht", "{"], clean_lines(["location ~ /\.ht {", ]))
 
     def test_perform_indentation(self):
